--- conflicted
+++ resolved
@@ -1,9 +1,5 @@
 # -*- coding: utf-8 -*-
-<<<<<<< HEAD
 __version__ = '2.4.1'
-=======
-__version__ = "2.3.2"
->>>>>>> d098608d
 
 from pathlib import Path
 import logging
