--- conflicted
+++ resolved
@@ -452,15 +452,10 @@
         for fn in self.files:
             if fn.exists():
                 # if we were invalidated, we run!
-<<<<<<< HEAD
-                log_job_trace(f"{fn} existed - invalidation: {runner.job_states[self.job_id].validation_state}")
-                if all_present: # so far...
-=======
                 log_error(
                     f"{fn} existed - invalidation: {runner.job_states[self.job_id].validation_state}"
                 )
                 if all_present:  # so far...
->>>>>>> f5eb7e6f
                     if (
                         runner.job_states[self.job_id].validation_state
                         is not ValidationState.Invalidated  # both Valid and Unknown are ok here
