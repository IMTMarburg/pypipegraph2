--- conflicted
+++ resolved
@@ -55,13 +55,8 @@
     else:
         try:
             res = path.resolve().relative_to(global_pipegraph.dir_absolute)
-<<<<<<< HEAD
         except (AttributeError, ValueError):
-            res = path.resolve().relative_to(Path('.').absolute())
-=======
-        except AttributeError:
             res = path.resolve().relative_to(Path(".").absolute())
->>>>>>> 583cf56f
     if global_pipegraph is not None:
         global_pipegraph._path_cache[org_path] = res
     return res
