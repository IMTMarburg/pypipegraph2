from . import exceptions
import sys
import os
import queue
import time
import networkx
from .util import escape_logging
from .enums import (
    JobKind,
    ValidationState,
    ProcessingStatus,
    JobOutcome,
    RunMode,
    ShouldRun,
    Resources,
)
from .exceptions import _RunAgain
from .parallel import CoreLock, async_raise
from threading import Thread
from . import ppg_traceback
import threading
from rich.console import Console
from .interactive import ConsoleInteractive, StatusReport
from .util import log_info, log_error, log_warning, log_debug, log_trace, log_job_trace
import copy
from .job_status import JobStatus
from collections import deque

ljt = log_job_trace


class ExitNow:
    """Token for leave-this-thread-now-signal"""

    pass


class Runner:
    """Run a given JobGraph"""

    def __init__(
        self,
        job_graph,
        history,
        event_timeout,
        focus_on_these_jobs,
        jobs_already_run_previously,
        dump_graphml,
        run_id,
    ):
        from . import _with_changed_global_pipegraph

        log_trace("Runner.__init__")
        self.event_timeout = event_timeout
        with _with_changed_global_pipegraph(JobCollector(job_graph.run_mode)):
            self.job_graph = job_graph
            self.jobs = job_graph.jobs.copy()
            self.job_inputs = copy.deepcopy(
                job_graph.job_inputs
            )  #  job_graph.job_inputs.copy()
            self.outputs_to_job_ids = job_graph.outputs_to_job_ids.copy()
            self.next_job_number = self.job_graph.next_job_number
            self.core_lock = CoreLock(job_graph.cores)
            self.fail_counter = 0
            self.job_states = (
                {}
            )  # get's partially filled by modify_dag, and then later in this function
            self.run_id = (
                run_id  # to allow jobgenerating jobs to run just once per graph.run()
            )

            # flat_before = networkx.readwrite.json_graph.node_link_data(
            # job_graph.job_dag
            # )
            if not networkx.algorithms.is_directed_acyclic_graph(
                self.job_graph.job_dag
            ):  # pragma: no cover - defensive
                error_fn = self.job_graph.log_dir / "debug_edges_with_cycles.txt"
                networkx.write_edgelist(self.job_graph.job_dag, error_fn)
                cycles = list(networkx.simple_cycles(self.job_graph.job_dag))
                raise exceptions.NotADag(
                    f"Not a directed *acyclic* graph. See {error_fn}. Cycles between {cycles}"
                )
            assert len(self.jobs) == len(job_graph.job_dag)

            log_job_trace(f"Focus on these jobs: {focus_on_these_jobs}")
            log_job_trace(f"jobs_already_run_previously: {jobs_already_run_previously}")
            self.dag, self.pruned = self.modify_dag(
                job_graph,
                focus_on_these_jobs,
                jobs_already_run_previously,
                history,
                dump_graphml,
            )
            # flat_after = networkx.readwrite.json_graph.node_link_data(job_graph.job_dag)
            # import json

            # assert flat_before == flat_after
            import json

            job_numbers = set()
            for job_id, job in self.jobs.items():
                # log_job_trace(f"{job_id} {type(self.jobs[job_id])}")
                job_numbers.add(job.job_number)
            assert len(job_numbers) == len(self.jobs)
            if len(self.jobs) - len(self.pruned) != len(self.dag):
                raise NotImplementedError(
                    f"Mismatch between len(self.jobs) {len(self.jobs)} - prune_counter {prune_counter} and len(self.dag) {len(self.dag)}"
                )

            log_job_trace(
                "dag "
                + escape_logging(
                    json.dumps(
                        networkx.readwrite.json_graph.node_link_data(self.dag), indent=2
                    )
                ),
            )

            if not networkx.algorithms.is_directed_acyclic_graph(
                self.dag
            ):  # pragma: no cover - defensive
                error_fn = self.job_graph.log_dir / "debug_edges_with_cycles.txt"
                networkx.write_edgelist(self.dag, error_fn)
                cycles = list(networkx.simple_cycles(self.dag))
                raise exceptions.NotADag(
                    f"Not a directed *acyclic* graph after modification. See {error_fn}. Cycles between {cycles}"
                )

            for job_id in networkx.algorithms.dag.topological_sort(
                self.dag
            ):  # must be topological so we can do upstreams whilst building
                historical_input, historical_output = history.get(
                    job_id, ({}, {})
                )  # todo: support renaming jobs.
                s = JobStatus(job_id, self, historical_input, historical_output)
                log_trace(
                    f"Loaded history for {job_id} in: {len(s.historical_input)}, out: {len(s.historical_output)}"
                )
                self.job_states[job_id] = s
                s.initialize()  # so that output_needed can access the history
            self.event_lock = threading.Lock()
            self.jobs_to_run_que = queue.SimpleQueue()
            self.threads = []
            self.jobs_that_need_propagation = deque()

    def _apply_pruning(self, dag, focus_on_these_jobs, jobs_already_run_previously):
        def _recurse_pruning(job_id, reason):
            """This goes forward/downstream"""
            pruned.add(job_id)
            if not hasattr(self.jobs[job_id], "prune_reason"):
                self.jobs[job_id].prune_reason = reason
            for downstream_job_id in dag.successors(job_id):
                _recurse_pruning(downstream_job_id, reason)

        def _recurse_unpruning(job_id):
            """This goes upstream"""
            try:
                pruned.remove(job_id)
                del self.jobs[job_id].prune_reason
            except (KeyError, AttributeError):
                pass
            for downstream_job_id in dag.predecessors(job_id):
                _recurse_unpruning(downstream_job_id)

        if jobs_already_run_previously:
            new_jobs = set(dag.nodes).difference(jobs_already_run_previously)
            ljt(f"new jobs {new_jobs}")
        else:
            new_jobs = set()

        if focus_on_these_jobs:  # which is only set in the first run...
            # prune all jobs,
            # then unprune this one and it's predecessors
            pruned = set(dag.nodes)  # prune all...
            for job_id in set((x.job_id for x in focus_on_these_jobs)).union(new_jobs):
                _recurse_unpruning(job_id)
        else:
            # apply regular pruning
            if jobs_already_run_previously:
                pruned = jobs_already_run_previously
            else:
                pruned = set()
            for job_id in new_jobs:
                _recurse_unpruning(job_id)
            for job_id in self.jobs:
                if self.jobs[job_id]._pruned:
                    _recurse_pruning(job_id, job_id)
        for job_id in pruned:
            log_job_trace(f"pruned {job_id}")
            try:
                dag.remove_node(job_id)
            except networkx.exception.NetworkXError:  # happens with cleanup nodes that we  omitted
                pass
            # del self.jobs[job_id]
        return pruned

    def _add_cleanup(self, dag, job):
        downstreams = [
            x
            for x in dag.neighbors(job.job_id)
            if self.jobs[x].job_kind is not JobKind.Cleanup
        ]  # depending on other cleanups makes littlesense
        if not downstreams:
            # if the job has no downstreams
            # it won't run.
            log_debug(f"{job.job_id} had no downstreams - not adding a cleanup")
            return

        cleanup_job = job.cleanup_job_class(job)
        cleanup_job.job_number = self.next_job_number
        self.next_job_number += 1
        self.jobs[cleanup_job.job_id] = cleanup_job
        dag.add_node(cleanup_job.job_id)
        log_debug(f"creating cleanup {cleanup_job.job_id}")
        for o in cleanup_job.outputs:
            log_trace(f"Storing cleanup oututs_to_job_ids {o} = {cleanup_job.job_id}")
            self.outputs_to_job_ids[o] = cleanup_job.job_id
        log_trace(f"{job.job_id} cleanup adding")
        for downstream_job_id in downstreams:
            log_trace(f"add downstream edge: {downstream_job_id}, {cleanup_job.job_id}")

            dag.add_edge(downstream_job_id, cleanup_job.job_id)
            self.job_inputs[cleanup_job.job_id].update(
                self.jobs[downstream_job_id].outputs
            )
        return cleanup_job

    def _modify_dag_for_conditional_job(self, dag, job, history):
        """A a conditional job is one that only runs if it's downstreams need it.
        Examples are DataLoadingJobs and TempFileGeneratingJobs.

        We prune them if they have no downstreams,
        and we add cleanups

        """
        # upstreams = dag.predecessors(job.job_id)
        # todo: should just prune instead?
        # but we need to prune before this, and missing downstreams
        # might be the result of pruning...
        downstreams = list(dag.successors(job.job_id))
        if not downstreams:
            log_job_trace(f"ommiting conditional job because of no output {job.job_id}")
            dag.remove_node(job.job_id)
            del self.jobs[job.job_id]
            # mark it as skipped
            historical_input, historical_output = history.get(
                job.job_id, ({}, {})
            )  # todo: support renaming jobs.
            self.job_states[job.job_id] = JobStatus(
                job.job_id, self, historical_input, historical_output
            )
            # no need to do the downstream calls - this is just an ignored job
            self.job_states[job.job_id].proc_state = ProcessingStatus.Done
            self.job_states[job.job_id].outcome = JobOutcome.Skipped
            return 0
        elif job.cleanup_job_class:
            cleanup_job = self._add_cleanup(dag, job)
            return 1

    def modify_dag(  # noqa: C901
        self,
        job_graph,
        focus_on_these_jobs,
        jobs_already_run_previously,
        history,
        dump_graphml,
    ):
        """Modify the DAG to be executed
        by
            - splitting conditional jobs (DataLoading, TempFile)
              into one virtual job per downstream that is dependend
              on the downstreams hull (see below)
            - adding CleanupJobs, (e.g. for TempFileGeneratingJobs)
            - pruning
            - focusing on selected jobs (i.e. prune everything outside of their connected component)
            - removing jobs we ran in the last run-through

        """
        # import json

        dag = job_graph.job_dag.copy()
        if dump_graphml:
            for node in dag.nodes():
                dag.nodes[node]["label"] = node
                dag.nodes[node]["shape"] = self.jobs[node].__class__.__name__
            networkx.readwrite.graphml.write_graphml(
                dag,
                self.job_graph.log_dir / "graph_pre_mod.graphml",
                named_key_ids=True,
            )

        pruned = self._apply_pruning(
            dag, focus_on_these_jobs, jobs_already_run_previously
        )

        known_job_ids = list(networkx.algorithms.dag.topological_sort(dag))
        for job_id in reversed(known_job_ids):  # todo: do we need reversed
            job = self.jobs[job_id]
            if job.job_kind in (JobKind.Temp, JobKind.Loading):
                self._modify_dag_for_conditional_job(dag, job, history)
            elif job.cleanup_job_class:
                log_error(
                    f"Unconditionaly, but cleanup? {job}, {job.cleanup_job_class}"
                )
                raise NotImplementedError(
                    "Currently only 'conditional' jobs support cleanup jobs."
                )  # probably easy to fix though, just call _add_cleanup_job on it?

            else:
                log_trace(f"no modify dag for {job.job_id}")
        if dump_graphml:
            for node in dag.nodes():
                dag.nodes[node]["label"] = node
                dag.nodes[node]["shape"] = self.jobs[node].__class__.__name__
            networkx.readwrite.graphml.write_graphml(
                dag,
                self.job_graph.log_dir / "graph_post_mod.graphml",
                named_key_ids=True,
            )

        return dag, pruned

    def run(self, last_job_states, print_failures):  # noqa:C901
        """Actually run the current DAG"""
        from . import global_pipegraph

        job_count = len(global_pipegraph.jobs)  # track if new jobs are being created

        log_trace("Runner.__run__")

        self.pid = (
            os.getpid()
        )  # so we can detect if we return inside a forked process and exit (safety net)
        self.start_time = time.time()
        self.aborted = False
        self.stopped = False
        self.print_failures = print_failures
        self.output_hashes = {}
        self.new_history = {}  # what are the job outputs this time.
        self.last_job_states = last_job_states

        self.events = queue.Queue()

        todo = len(self.dag)
        log_job_trace("here we go")
        for job_id in self.dag.nodes:  # those are without the pruned nodes
            no_inputs = not self.job_inputs[job_id]
            # output_needed = self.jobs[job_id].output_needed(self)
            failed_last_time = self._job_failed_last_time(job_id)
            if no_inputs:  # could be an initial job
                log_job_trace(
                    f"{job_id} no inputs. failed_last_time: {failed_last_time}"
                )
                if failed_last_time:
                    log_job_trace(f"{job_id} Failing because of failure last time (1)")
                    self.job_states[job_id].failed(self.job_states[job_id].error, True)
                    todo -= 1  # no need to send a message for this
                else:
                    self.jobs_that_need_propagation.append(job_id)
            elif failed_last_time:
                log_job_trace(f"{job_id} Failing because of failure last time (2)")
                self.job_states[job_id].failed(self.job_states[job_id].error, True)
                todo -= 1  # no need to send a message for this
        log_job_trace(
            f"Finished initial pass, jobs_that_need_propagation now filled {len(self.jobs_that_need_propagation)}"
        )

        self.jobs_in_flight = []
        self.jobs_all_cores_in_flight = 0
        self._start_job_executing_threads()

        self.jobs_done = 0
        try:
            self._interactive_start()
            # self._interactive_report()
            while todo:
                while self.jobs_that_need_propagation:
                    log_job_trace(f"jtnp: {len(self.jobs_that_need_propagation)}")
<<<<<<< HEAD
                    # log_job_trace(f"jtnp: {self.jobs_that_need_propagation}")
=======
>>>>>>> 3cf26e06
                    check_job_id = self.jobs_that_need_propagation.popleft()
                    check_state = self.job_states[check_job_id]
                    should_run_before = check_state.should_run
                    validation_before = check_state.validation_state
                    new = check_state.update()
                    if new is None:
                        raise ValueError("none return")
                    log_job_trace(f"New for checking {new}")
                    self.jobs_that_need_propagation.extend(new)
                    log_job_trace(
                        f"{check_job_id}: State: {check_state.proc_state} {check_state.should_run}"
                    )
                    if check_state.proc_state is ProcessingStatus.ReadyToRun:
                        # this job has transitioned into ReadyToRun  .
                        if check_state.should_run is ShouldRun.No:
                            check_state.skipped()
                            self._push_event(
                                "JobSkipped", (check_job_id,)
                            )  # for accounting
                            # tell teh upstreams - we won't receive the other one.
                            for upstream_job_id in check_state.upstreams:
                                self.jobs_that_need_propagation.append(upstream_job_id)
                        elif check_state.should_run is ShouldRun.Yes:
                            check_state.proc_state = ProcessingStatus.Schedulded
                            if (
                                check_state.outcome is JobOutcome.Failed
                            ):  # internal failuer
                                self._push_event(
                                    "JobFailed",
                                    (
                                        check_job_id,
                                        exceptions.JobEvaluationFailed(
                                            "output_needed raised an exception",
                                            check_state.error,
                                        ),
                                    ),
                                )  # which will in turn upstream fail all downstreams
                            else:
                                self.jobs_to_run_que.put(check_job_id)
                    elif check_state.proc_state is ProcessingStatus.Schedulded:
                        pass
                    elif (check_state.validation_state != validation_before) or (
                        check_state.should_run != should_run_before
                    ):
                        log_job_trace(
                            f"validation changed. Tell upstreams {check_job_id}"
                        )
                        # we have just changed the validation state
                        # and the upstreams might care about that to decide
                        # whether they need to run
                        for upstream_job_id in check_state.upstreams:
                            if (
                                self.jobs[upstream_job_id].is_conditional()
                                and not self.job_states[
                                    upstream_job_id
                                ].should_run.is_decided()
                            ):
                                self.jobs_that_need_propagation.append(upstream_job_id)

                try:
                    ev = self.events.get(timeout=self.event_timeout)
                    if ev[0] == "AbortRun":
                        log_info("Aborting/Stopping run as requested")
                        todo = 0
                        # self.stopped = True no need to tell the threads, we KeyboardInterrupt them.
                        break
                except queue.Empty:
                    # long time, no event.
                    if not self.jobs_in_flight:
                        log_error(
                            f"Coding error lead to que empty with no jobs in flight? todo: {todo}"
                        )
                        # ok, a coding error has lead to us not finishing
                        # the todo graph.
                        for job_id in self.job_states:
                            log_warning(
                                f"{job_id}, {self.job_states[job_id].proc_state} {self.jobs[job_id].depth}"
                            )
                        raise exceptions.RunFailedInternally
                    continue

                log_job_trace(
                    f"<-handle {ev[0]} {escape_logging(ev[1][0])}, todo: {todo}"
                )
                d = self._handle_event(ev)
                todo += d
                self.jobs_done -= d
                self._interactive_report()
                log_trace(f"<-done - todo: {todo}")

            if not self.aborted:
                while self.jobs_in_flight and not self.aborted:
                    try:
                        ev = self.events.get(0.1)
                    except queue.Empty:  # pragma: no cover
                        break
                    else:
                        # log_trace(f"<-handle {ev[0]} {escape_logging(ev[1][0])}")
                        self._handle_event(ev)
                # once more for good measure...
                while True:
                    try:
                        ev = self.events.get_nowait()
                    except queue.Empty:
                        break
                    else:
                        # log_trace(f"<-handle {ev[0]} {escape_logging(ev[1][0])}")
                        self._handle_event(ev)

            if (
                self.aborted
            ):  # it might have gotten set by an 'abort' following a stop in the meantim!
                # log_job_tarce(f"No of threads when aborting {len(self.threads)}")
                for t in self.threads:
                    log_job_trace(
                        f"Asking thread {t.ident} to terminate at next Python call {time.time() - self.abort_time}"
                    )
                    try:
                        async_raise(t.ident, KeyboardInterrupt)
                    except ValueError:
                        pass

        finally:
            # log_job_trace("Joining threads")
            for t in self.threads:
                self.jobs_to_run_que.put(ExitNow)
            for t in self.threads:
                t.join()
            # log_job_trace("Joined threads")
            # now capture straglers
            # todo: replace this with something guranteed to work.
            while True:
                try:
                    ev = self.events.get_nowait()
                except queue.Empty:
                    break
                else:
                    log_trace(f"<-handle {ev[0]} {escape_logging(ev[1][0])}")
                    self._handle_event(ev)

            if hasattr(self, "_status"):
                self._status.stop()
            log_info("interactive stop")
            self._interactive_stop()

        for job_id in self.pruned:
            ljt(f"Logging as pruned {job_id}")
            assert not job_id in self.job_states
            self.job_states[job_id] = JobStatus(job_id, self, None, None)
            self.job_states[job_id].was_pruned()

        if len(global_pipegraph.jobs) != job_count and not self.aborted:
            log_info(
                f"created new jobs. _RunAgain issued {len(global_pipegraph.jobs)} != {job_count}"
            )
            for job_id in global_pipegraph.jobs:
                if job_id not in self.jobs:
                    log_job_trace(f"new job {job_id}")
            raise _RunAgain(self.job_states)
        log_trace("Left runner.run()")

        return self.job_states

    def _interactive_start(self):
        """Activate the interactive thread"""
        if self.job_graph.run_mode is RunMode.CONSOLE:
            self.interactive = ConsoleInteractive()
            self.last_status_time = time.time()
            self.interactive.start(self)

    def _interactive_stop(self):
        """Stop the interactive thread (if present)"""
        if hasattr(self, "interactive"):
            self.interactive.stop()

    def _interactive_report(self):
        if hasattr(self, "interactive"):
            t = time.time()
            if (
                t - self.last_status_time >= 0.5
            ):  # don't update more than every half second.
                waiting = len(
                    [
                        x
                        for x in self.jobs_in_flight
                        if getattr(self.jobs[x], "waiting", False)
                    ]
                )
                self.interactive.report_status(
                    StatusReport(
                        len(self.jobs_in_flight) - waiting,
                        waiting,
                        self.jobs_done,
                        len(self.dag),
                        self.fail_counter,
                    )
                )
                self.last_status_time = t

    def abort(self):
        """Kill all running jobs and leave runner.
        Called from the interactive interface
        """
        self.abort_time = time.time()
        self.aborted = True
        self._push_event("AbortRun", (False,))

    def stop(self):
        """Leave runner after current jobs
        Called from the interactive interface

        """
        self.stopped = True
        self.abort_time = time.time()
        self._push_event("AbortRun", (False,))

    def _handle_event(self, event):
        """A job came back"""
        todo = 0
        log_job_trace(f"reveiced event {escape_logging(event)}")
        if event[0] == "JobSuccess":
            self._handle_job_success(*event[1])
            todo -= 1
        elif event[0] == "JobSkipped":
            # self._handle_job_skipped(*event[1])
            todo -= 1
        elif event[0] == "JobFailed":
            self.fail_counter += 1
            self._handle_job_failed(*event[1])
            todo -= 1
        elif event[0] == "JobUpstreamFailed":
            todo -= 1
        elif event[0] == "AbortRun":
            todo = 0
        else:  # pragma: no cover # defensive
            raise NotImplementedError(event[0])
        return todo

    # def _handle_job_skipped(self, job_id):
    # self.job_states[job_id].skipped()

    def _handle_job_success(self, job_id, job_outputs):
        """A job was done correctly. Record it's outputs,
        decide on downstreams"""
        job = self.jobs[job_id]
        job_state = self.job_states[job_id]
        msg = f"Done in {job_state.run_time:.2f}s {job_id}"
        if job.run_time >= self.job_graph.report_done_filter:
            if job.job_kind in (
                JobKind.Temp,
                JobKind.Output,
                JobKind.JobGenerating,
                JobKind.Loading,
            ):
                log_info(msg)
            else:
                log_debug(msg)
                pass
        else:
            # this appears to be a dramatic slowdown. (factor 2!
            # log_debug(f"Done in {job_state.run_time:.2}s {job_id}")
            log_job_trace(f"{job_id} success")
            pass
        # record our success
        # or failure if thue job did not do what it said on the tin.
        # log_trace(f"\t{escape_logging(str(job_outputs)[:500])}...")
        if set(job_outputs.keys()) != set(job.outputs):
            log_trace(
                f"\t{job_id} returned the wrong set of outputs. "
                f"Should be {escape_logging(str(set(job.outputs)))}, was {escape_logging(str(set(job_outputs.keys())))}"
            )
            job_state.failed(
                exceptions.JobContractError(
                    f"\t{job_id} returned the wrong set of outputs. "
                    f"Should be {escape_logging(str(set(job.outputs)))}, was {escape_logging(str(set(job_outputs.keys())))}"
                )
            )
            log_error(job_state.error)
        else:
            for name, hash in job_outputs.items():
                log_trace(f"\tCapturing hash for {name} {escape_logging(hash)}")
                self.output_hashes[name] = hash
            job_state.succeeded(job_outputs)

    def _handle_job_failed(self, job_id, error):
        """A job did not succeed (wrong output, no output, exception...0, - log the error, fail all downstreams"""
        log_job_trace(f"{job_id} failed")
        job = self.jobs[job_id]
        job_state = self.job_states[job_id]
        job_state.failed(error)

        # log_error(f"Failed {job_id}")
        if self.print_failures:
            log = log_error
        else:
            log = log_job_trace
        if not self._job_failed_last_time(job_id):
            try:
                # mock failure in case of abort/stop
                if isinstance(job_state.error.args[0], exceptions.JobCanceled):
                    if self.aborted or self.stopped:
                        return
                    else:
                        raise NotImplementedError(
                            "JobCanceled outside of stopped/aborted state?!"
                        )
                # log error to file. Todo: move to job_state
                if hasattr(job_state.error.args[1], "stacks"):
                    stacks = job_state.error.args[1]
                else:
                    stacks = None
                if self.job_graph.error_dir is not None:
                    error_file = (
                        self.job_graph.error_dir
                        / self.job_graph.time_str
                        / (str(job.job_number) + "_exception.txt")
                    )
                    with open(error_file, "w") as ef:
                        ef.write(f"JobId: {job_id}\n")
                        ef.write(f"Class: {job.__class__.__name__}\n")
                        ef.write("Input jobs:\n")
                        for parent_id in sorted(self.dag.predecessors(job_id)):
                            ef.write(
                                f"\t{parent_id} ({self.jobs[parent_id].__class__.__name__})\n"
                            )
                        ef.write("\n\n")
                        if stacks is not None:
                            ef.write(
                                stacks._format_rich_traceback_fallback(
                                    include_locals=True, include_formating=False
                                )
                            )
                        else:
                            ef.write(str(job_state.error))
                            ef.write("no stack available")
                        if hasattr(job, "stdout"):
                            ef.write("\n\n")
                            ef.write("job stdout:\n")
                            ef.write(str(job.stdout))
                        else:
                            ef.write("\n\nstdout: not available\n")
                        if hasattr(job, "stderr"):
                            ef.write("\n\n")
                            ef.write("job stderr:\n")
                            ef.write(str(job.stderr))
                        else:
                            ef.write("\n\nstderr: not available\n")
                        ef.flush()

                    log(
                        f"Failed after {job_state.run_time:.2}s: {job_id}. Exception (incl. locals, stdout and stderr) logged to {error_file}"
                    )
                else:
                    log(f"Failed job: {job_id}")
                if stacks is not None:
                    log(escape_logging(stacks._format_rich_traceback_fallback(False)))
                else:
                    log(job_state.error)
                    log("no stack available")

            except Exception as e:
                log_error(
                    f"An exception ocurred reporting on a job failure for {job_id}: {e}. The original job failure has been swallowed."
                )
        else:
            raise ValueError("Did not expect this")

    def _job_failed_last_time(self, job_id) -> bool:
        """Did this job fail last time?"""
        res = (
            self.last_job_states
            and job_id in self.last_job_states
            and self.last_job_states[job_id].outcome == JobOutcome.Failed
        )
        log_trace(f"_job_failed_last_time: {job_id}: {res}")
        return res

    def _push_event(self, event, args, indent=0):
        """Push an event to be handled by the control thread"""
        with self.event_lock:
            log_trace("\t" * indent + f"->push {event} {args[0]}")
            self.events.put((event, args))

    def _start_job_executing_threads(self):
        """Fire up the default number of threads"""
        for ii in range(self.job_graph.cores):
            self._start_another_thread()

    def _start_another_thread(self):
        """Fire up another thread (if all current threads are blocked with multi core threads.

        This prevents stalling, since it will ensure that there's a thread around
        to do the SingleCore jobs.

        Note that we don't fire up threads without limit - at one point, you can still
        stall the graph
        """
        if self.stopped or self.aborted:
            return
        t = Thread(target=self._executing_thread)
        self.threads.append(t)
        t.start()

    def _executing_thread(self):
        """The inner function of the threads actually executing the jobs"""
        cwd = (
            os.getcwd()
        )  # so we can detect if the job cahnges the cwd (don't do that!)
        job_id = None
        try:
            while not self.stopped:
                job_id = self.jobs_to_run_que.get()
                self.jobs_in_flight.append(job_id)
                # log_job_trace(f"Executing thread, got {job_id}")
                if job_id is ExitNow:
                    break
                job = self.jobs[job_id]
                job.waiting = True
                job.actual_cores_needed = -1
                job_state = self.job_states[job_id]
                self._interactive_report()
                event = None
                try:
                    job.start_time = (
                        time.time()
                    )  # assign it just in case anything fails before acquiring the lock
                    job.stop_time = float("nan")
                    job.run_time = float("nan")

                    c = job.resources.to_number(self.core_lock.max_cores)
                    job.actual_cores_needed = c
                    log_trace(
                        f"{job_id} cores: {c}, max: {self.core_lock.max_cores}, jobs_in_flight: {len(self.jobs_in_flight)}, all_cores_in_flight: {self.jobs_all_cores_in_flight}, threads: {len(self.threads)}"
                    )
                    if c > 1:
                        # we could stall all SingleCores/RunsHere by having all_cores blocking all but one thread (which executes another all_core).
                        # if we detect that situation, we spawn another one.
                        self.jobs_all_cores_in_flight += 1
                        if (
                            self.jobs_all_cores_in_flight >= len(self.threads)
                            and len(self.threads)
                            <= self.job_graph.cores
                            * 5  # at one point, we either have to let threads die again, or live with
                            # the wasted time b y stalling.
                        ):
                            log_trace(
                                "All threads blocked by Multi core jobs - starting another one"
                            )
                            self._start_another_thread()

                    log_trace(f"wait for {job_id}")
                    if c == 0:
                        log_error(f"Cores was 0! {job.job_id} {job.resources}")
                    with self.core_lock.using(c):
                        if self.stopped or self.aborted:
                            # log_job_trace(f"aborted waiting {job_id} -> skip")
                            event = ("JobSkipped", (job_id,))  # for accounting
                            # self._push_event("JobFailed", (job_id, exceptions.JobError(exceptions.JobCanceled(), None)))
                            continue  # -> while not stopped -> break
                        job.start_time = time.time()  # the *actual* start time
                        job.waiting = False
                        self._interactive_report()
                        log_trace(f"Go {job_id}")
                        log_trace(f"\tExecuting {job_id}")

                        try:
                            outputs = job.run(self, job_state.historical_output)
                        finally:
                            # we still check the cwd, even if the job failed!
                            if os.getcwd() != cwd:
                                os.chdir(
                                    cwd
                                )  # restore and hope we can recover enough to actually print the exception, I suppose.
                                log_error(
                                    f"{job_id} changed current_working_directory. Since ppg2 is multithreaded, you must not do this in jobs that RunHere"
                                )
                                raise exceptions.JobContractError(
                                    f"{job_id} changed current_working_directory. Since ppg2 is multithreaded, you must not do this in jobs that RunHere"
                                )
                        # log_job_trace(f"pushing success {job_id}")
                        event = ("JobSuccess", (job_id, outputs))
                except SystemExit as e:  # pragma: no cover - happens in spawned process, and we don't get coverage logging for it thanks to os._exit
                    log_trace(
                        "SystemExit in spawned process -> converting to hard exit"
                    )
                    if os.getpid() != self.pid:
                        os._exit(e.args[0])
                except Exception as e:
                    if isinstance(e, KeyboardInterrupt):  # happens on abort

                        raise
                    elif isinstance(e, exceptions.JobError):
                        pass  # take it at face value
                    else:
                        exception_type, exception_value, tb = sys.exc_info()
                        captured_tb = ppg_traceback.Trace(
                            exception_type, exception_value, tb
                        )
                        e = exceptions.JobError(
                            e,
                            captured_tb,
                        )
                    event = ("JobFailed", (job_id, e))
                finally:
                    job.stop_time = time.time()
                    job.run_time = job.stop_time - job.start_time
                    self.job_states[job_id].run_time = job.run_time
                    log_trace(f"end {job_id}")
                    self.jobs_in_flight.remove(job_id)
                    if c > 1:
                        self.jobs_all_cores_in_flight -= 1
                    if event is not None:
                        self._push_event(*event)
                    # log_trace(f"Leaving thread for {job_id}")
        except (KeyboardInterrupt, SystemExit):  # happens on abort
            log_trace(f"Keyboard Interrupt received {time.time() - self.abort_time}")
            pass
        except Exception as e:
            log_error(
                f"Captured exception outside of loop - should not happen {type(e)} {str(e)}. Check error log"
            )
        # log_job_trace(f"left thread {len(self.threads)} {job_id}")


class JobCollector:
    """only in place during the dag modification step of Runner.__init__,
    so that the jobs that are only created during run (cleanup, )
    do not end up in the actual graph.
    """

    def __init__(self, run_mode):
        self.clear()
        self.run_mode = run_mode

    def add(self, job):
        self.jobs[job] = job

    def clear(self):
        self.jobs = {}
        self.edges = set()<|MERGE_RESOLUTION|>--- conflicted
+++ resolved
@@ -377,10 +377,7 @@
             while todo:
                 while self.jobs_that_need_propagation:
                     log_job_trace(f"jtnp: {len(self.jobs_that_need_propagation)}")
-<<<<<<< HEAD
                     # log_job_trace(f"jtnp: {self.jobs_that_need_propagation}")
-=======
->>>>>>> 3cf26e06
                     check_job_id = self.jobs_that_need_propagation.popleft()
                     check_state = self.job_states[check_job_id]
                     should_run_before = check_state.should_run
