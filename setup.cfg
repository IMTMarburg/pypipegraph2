--- conflicted
+++ resolved
@@ -28,11 +28,7 @@
 	xxhash
 	wrapt
 	deepdiff
-<<<<<<< HEAD
 	filelock
-=======
-	psutil
->>>>>>> b42449b4
 python_requires = >=3.7
 
 [options.packages.find]
