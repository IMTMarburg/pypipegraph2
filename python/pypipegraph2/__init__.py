--- conflicted
+++ resolved
@@ -24,10 +24,7 @@
     JobList,
     SharedMultiFileGeneratingJob,
     NotebookInvariant,
-<<<<<<< HEAD
-=======
     NotebookJob
->>>>>>> 864fa13a
 )
 from .exceptions import (
     PPGException,
